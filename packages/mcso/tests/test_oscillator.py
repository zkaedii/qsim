"""
Unit tests for the StochasticOscillator module.
"""

import pytest
import numpy as np
from mcso.oscillator import StochasticOscillator, OscillatorConfig


class TestOscillatorConfig:
    """Tests for OscillatorConfig dataclass."""

    def test_default_config(self):
        """Test default configuration values."""
        config = OscillatorConfig()
        assert config.n_components == 5
        assert config.noise_scale == 0.2
        assert config.memory_delay == 1.0

    def test_custom_config(self):
        """Test custom configuration."""
        config = OscillatorConfig(
            n_components=3,
            noise_scale=0.5,
            seed=42
        )
        assert config.n_components == 3
        assert config.noise_scale == 0.5
        assert config.seed == 42

    def test_invalid_n_components(self):
        """Test validation of n_components."""
        with pytest.raises(ValueError, match="n_components must be at least 1"):
            OscillatorConfig(n_components=0)

    def test_invalid_noise_scale(self):
        """Test validation of noise_scale."""
        with pytest.raises(ValueError, match="noise_scale must be non-negative"):
            OscillatorConfig(noise_scale=-0.1)

    def test_invalid_memory_delay(self):
        """Test validation of memory_delay."""
        with pytest.raises(ValueError, match="memory_delay must be non-negative"):
            OscillatorConfig(memory_delay=-1.0)
            OscillatorConfig(memory_delay=-0.1)


class TestStochasticOscillator:
    """Tests for StochasticOscillator class."""

    @pytest.fixture
    def oscillator(self):
        """Create oscillator with fixed seed for reproducibility."""
        return StochasticOscillator(seed=42)

    def test_initialization(self, oscillator):
        """Test oscillator initialization."""
        assert oscillator.config.n_components == 5
        assert len(oscillator.history) == 0

    def test_reset(self, oscillator):
        """Test reset clears history."""
        oscillator.evaluate(1.0)
        oscillator.evaluate(2.0)
        assert len(oscillator.history) > 0

        oscillator.reset()
        assert len(oscillator.history) == 0

    def test_reproducibility(self):
        """Test that same seed gives same results."""
        osc1 = StochasticOscillator(seed=123)
        osc2 = StochasticOscillator(seed=123)

        val1 = osc1.evaluate(5.0)
        val2 = osc2.evaluate(5.0)

        assert val1 == val2

    def test_evaluate_returns_float(self, oscillator):
        """Test that evaluate returns a float."""
        result = oscillator.evaluate(1.0)
        assert isinstance(result, (float, np.floating))

    def test_evaluate_stores_history(self, oscillator):
        """Test that evaluate stores values in history.
        
<<<<<<< HEAD
        Note: The history dictionary uses exact time values as keys.
        This test uses np.isclose to handle potential floating-point 
        precision issues when checking for key existence.
=======
        Note: history uses exact float keys. This test uses exact float values
        that are passed to evaluate() to verify the keys exist in the dict.
>>>>>>> d8e16921
        """
        oscillator.evaluate(1.0)
        oscillator.evaluate(2.0)

<<<<<<< HEAD
        # Check that entries for 1.0 and 2.0 are stored
        # Note: additional entries may exist from memory term lookups during evaluation
        assert any(np.isclose(key, 1.0) for key in oscillator.history.keys())
        assert any(np.isclose(key, 2.0) for key in oscillator.history.keys())
=======
        # Verify the keys we used are in history (note: history may include t=0 from initialization)
        history_keys = list(oscillator.history.keys())
        assert len(history_keys) >= 2
        assert any(abs(k - 1.0) < 1e-9 for k in history_keys)
        assert any(abs(k - 2.0) < 1e-9 for k in history_keys)
>>>>>>> d8e16921

    def test_evaluate_no_history(self, oscillator):
        """Test evaluate with store_history=False.
        
        Note: Uses approximate comparison for floating-point keys.
        """
        oscillator.evaluate(1.0, store_history=False)
<<<<<<< HEAD
        
        # Check that no key approximately equal to 1.0 exists
        history_keys = list(oscillator.history.keys())
        assert not any(np.isclose(key, 1.0) for key in history_keys)
=======
        # Verify no keys are stored
        history_keys = list(oscillator.history.keys())
        assert not any(abs(k - 1.0) < 1e-9 for k in history_keys)
        Note: The history dict uses exact time values as keys (the same values
        passed to evaluate()). Since no floating-point arithmetic is performed
        on the time values before storage, exact equality checks are safe here.
        For computed time values (e.g., from arange), use approximate matching.
        """
        t1, t2 = 1.0, 2.0
        oscillator.evaluate(t1)
        oscillator.evaluate(t2)

        # Check that exact time values are stored as keys
        assert t1 in oscillator.history
        assert t2 in oscillator.history

    def test_evaluate_no_history(self, oscillator):
        """Test evaluate with store_history=False.
        
        Uses exact time value for key check (see test_evaluate_stores_history).
        """
        t = 1.0
        oscillator.evaluate(t, store_history=False)
        assert t not in oscillator.history
>>>>>>> d8e16921

    def test_simulate_returns_dict(self, oscillator):
        """Test simulate returns correct structure."""
        result = oscillator.simulate(t_max=10, dt=1.0)

        assert 'times' in result
        assert 'values' in result
        assert 'config' in result

    def test_simulate_time_array(self, oscillator):
        """Test simulate produces correct time array."""
        result = oscillator.simulate(t_max=10, dt=2.0)

        expected_times = np.array([0, 2, 4, 6, 8])
        np.testing.assert_array_equal(result['times'], expected_times)

    def test_simulate_values_length(self, oscillator):
        """Test simulate produces correct number of values."""
        result = oscillator.simulate(t_max=100, dt=1.0)

        assert len(result['values']) == len(result['times'])
        assert len(result['values']) == 100

    def test_simulate_bounded_values(self, oscillator):
        """Test that simulated values are within bounds."""
        result = oscillator.simulate(t_max=100, dt=1.0)

        assert np.all(result['values'] >= oscillator.config.clip_bounds[0])
        assert np.all(result['values'] <= oscillator.config.clip_bounds[1])

    def test_simulate_ensemble(self, oscillator):
        """Test ensemble simulation."""
        result = oscillator.simulate_ensemble(
            n_realizations=10,
            t_max=50,
            dt=1.0
        )

        assert result['ensemble'].shape == (10, 50)
        assert len(result['mean']) == 50
        assert len(result['std']) == 50
        assert 50 in result['percentiles']

    def test_custom_control_function(self):
        """Test simulation with custom control input."""
        def control_fn(t):
            return 1.0 if t > 5 else 0.0

        osc = StochasticOscillator(control_gain=1.0, noise_scale=0.0, seed=42)
        result = osc.simulate(t_max=10, dt=1.0, control_fn=control_fn)

        # Values after t=5 should be affected by control
        # (This is a basic sanity check)
        assert len(result['values']) == 10


class TestOscillatorComponents:
    """Tests for individual oscillator components."""

    @pytest.fixture
    def oscillator(self):
        return StochasticOscillator(n_components=3, seed=42)

    def test_oscillatory_term(self, oscillator):
        """Test oscillatory term computation."""
        result = oscillator.oscillatory_term(5.0)
        assert isinstance(result, (float, np.floating))
        assert np.isfinite(result)

    def test_integral_term(self, oscillator):
        """Test integral term computation."""
        result = oscillator.integral_term(5.0)
        assert isinstance(result, (float, np.floating))
        assert np.isfinite(result)

    def test_integral_term_zero_at_start(self, oscillator):
        """Test integral term is zero at t=0."""
        result = oscillator.integral_term(0.0)
        assert result == 0.0

    def test_drift_term(self, oscillator):
        """Test drift term computation."""
        result = oscillator.drift_term(5.0)
        assert isinstance(result, (float, np.floating))
        assert np.isfinite(result)

    def test_memory_term_zero_initially(self, oscillator):
        """Test memory term is zero with no history."""
        result = oscillator.memory_term(0.0)
        assert result == 0.0

    def test_noise_term_varies(self, oscillator):
        """Test noise term produces varying values."""
        values = [oscillator.noise_term(1.0) for _ in range(10)]
        assert len(set(values)) > 1  # Values should differ

    def test_softplus_numerically_stable(self):
        """Test softplus handles extreme values."""
        result_large = StochasticOscillator.softplus(1000.0)
        result_small = StochasticOscillator.softplus(-1000.0)

        assert np.isfinite(result_large)
        assert np.isfinite(result_small)
        assert result_large > 0
        assert result_small > 0

    def test_sigmoid_bounded(self):
        """Test sigmoid output is in [0, 1]."""
        for x in [-100, -1, 0, 1, 100]:
            result = StochasticOscillator.sigmoid(x)
            # Due to numerical precision, extreme values may reach exactly 0 or 1
            assert 0 <= result <= 1


class TestOscillatorEdgeCases:
    """Tests for edge cases and numerical stability."""

    def test_zero_noise(self):
        """Test oscillator with zero noise is deterministic."""
        osc1 = StochasticOscillator(noise_scale=0.0, seed=1)
        osc2 = StochasticOscillator(noise_scale=0.0, seed=999)

        result1 = osc1.simulate(t_max=10, dt=1.0)
        result2 = osc2.simulate(t_max=10, dt=1.0)

        np.testing.assert_array_almost_equal(
            result1['values'],
            result2['values']
        )

    def test_single_component(self):
        """Test oscillator with single component."""
        osc = StochasticOscillator(n_components=1, seed=42)
        result = osc.simulate(t_max=50, dt=1.0)
        assert len(result['values']) == 50

    def test_small_dt(self):
        """Test simulation with small time step."""
        osc = StochasticOscillator(seed=42)
        result = osc.simulate(t_max=1, dt=0.01)
        assert len(result['values']) == 100

    def test_large_memory_delay(self):
        """Test oscillator with large memory delay."""
        osc = StochasticOscillator(memory_delay=10.0, seed=42)
        result = osc.simulate(t_max=20, dt=1.0)
        assert np.all(np.isfinite(result['values']))

    def test_kwargs_override_config(self):
        """Test that kwargs can override config values."""
        config = OscillatorConfig(n_components=5)
        osc = StochasticOscillator(config=config, n_components=3)

        assert osc.config.n_components == 3
<|MERGE_RESOLUTION|>--- conflicted
+++ resolved
@@ -1,303 +1,294 @@
-"""
-Unit tests for the StochasticOscillator module.
-"""
-
-import pytest
-import numpy as np
-from mcso.oscillator import StochasticOscillator, OscillatorConfig
-
-
-class TestOscillatorConfig:
-    """Tests for OscillatorConfig dataclass."""
-
-    def test_default_config(self):
-        """Test default configuration values."""
-        config = OscillatorConfig()
-        assert config.n_components == 5
-        assert config.noise_scale == 0.2
-        assert config.memory_delay == 1.0
-
-    def test_custom_config(self):
-        """Test custom configuration."""
-        config = OscillatorConfig(
-            n_components=3,
-            noise_scale=0.5,
-            seed=42
-        )
-        assert config.n_components == 3
-        assert config.noise_scale == 0.5
-        assert config.seed == 42
-
-    def test_invalid_n_components(self):
-        """Test validation of n_components."""
-        with pytest.raises(ValueError, match="n_components must be at least 1"):
-            OscillatorConfig(n_components=0)
-
-    def test_invalid_noise_scale(self):
-        """Test validation of noise_scale."""
-        with pytest.raises(ValueError, match="noise_scale must be non-negative"):
-            OscillatorConfig(noise_scale=-0.1)
-
-    def test_invalid_memory_delay(self):
-        """Test validation of memory_delay."""
-        with pytest.raises(ValueError, match="memory_delay must be non-negative"):
-            OscillatorConfig(memory_delay=-1.0)
-            OscillatorConfig(memory_delay=-0.1)
-
-
-class TestStochasticOscillator:
-    """Tests for StochasticOscillator class."""
-
-    @pytest.fixture
-    def oscillator(self):
-        """Create oscillator with fixed seed for reproducibility."""
-        return StochasticOscillator(seed=42)
-
-    def test_initialization(self, oscillator):
-        """Test oscillator initialization."""
-        assert oscillator.config.n_components == 5
-        assert len(oscillator.history) == 0
-
-    def test_reset(self, oscillator):
-        """Test reset clears history."""
-        oscillator.evaluate(1.0)
-        oscillator.evaluate(2.0)
-        assert len(oscillator.history) > 0
-
-        oscillator.reset()
-        assert len(oscillator.history) == 0
-
-    def test_reproducibility(self):
-        """Test that same seed gives same results."""
-        osc1 = StochasticOscillator(seed=123)
-        osc2 = StochasticOscillator(seed=123)
-
-        val1 = osc1.evaluate(5.0)
-        val2 = osc2.evaluate(5.0)
-
-        assert val1 == val2
-
-    def test_evaluate_returns_float(self, oscillator):
-        """Test that evaluate returns a float."""
-        result = oscillator.evaluate(1.0)
-        assert isinstance(result, (float, np.floating))
-
-    def test_evaluate_stores_history(self, oscillator):
-        """Test that evaluate stores values in history.
-        
-<<<<<<< HEAD
-        Note: The history dictionary uses exact time values as keys.
-        This test uses np.isclose to handle potential floating-point 
-        precision issues when checking for key existence.
-=======
-        Note: history uses exact float keys. This test uses exact float values
-        that are passed to evaluate() to verify the keys exist in the dict.
->>>>>>> d8e16921
-        """
-        oscillator.evaluate(1.0)
-        oscillator.evaluate(2.0)
-
-<<<<<<< HEAD
-        # Check that entries for 1.0 and 2.0 are stored
-        # Note: additional entries may exist from memory term lookups during evaluation
-        assert any(np.isclose(key, 1.0) for key in oscillator.history.keys())
-        assert any(np.isclose(key, 2.0) for key in oscillator.history.keys())
-=======
-        # Verify the keys we used are in history (note: history may include t=0 from initialization)
-        history_keys = list(oscillator.history.keys())
-        assert len(history_keys) >= 2
-        assert any(abs(k - 1.0) < 1e-9 for k in history_keys)
-        assert any(abs(k - 2.0) < 1e-9 for k in history_keys)
->>>>>>> d8e16921
-
-    def test_evaluate_no_history(self, oscillator):
-        """Test evaluate with store_history=False.
-        
-        Note: Uses approximate comparison for floating-point keys.
-        """
-        oscillator.evaluate(1.0, store_history=False)
-<<<<<<< HEAD
-        
-        # Check that no key approximately equal to 1.0 exists
-        history_keys = list(oscillator.history.keys())
-        assert not any(np.isclose(key, 1.0) for key in history_keys)
-=======
-        # Verify no keys are stored
-        history_keys = list(oscillator.history.keys())
-        assert not any(abs(k - 1.0) < 1e-9 for k in history_keys)
-        Note: The history dict uses exact time values as keys (the same values
-        passed to evaluate()). Since no floating-point arithmetic is performed
-        on the time values before storage, exact equality checks are safe here.
-        For computed time values (e.g., from arange), use approximate matching.
-        """
-        t1, t2 = 1.0, 2.0
-        oscillator.evaluate(t1)
-        oscillator.evaluate(t2)
-
-        # Check that exact time values are stored as keys
-        assert t1 in oscillator.history
-        assert t2 in oscillator.history
-
-    def test_evaluate_no_history(self, oscillator):
-        """Test evaluate with store_history=False.
-        
-        Uses exact time value for key check (see test_evaluate_stores_history).
-        """
-        t = 1.0
-        oscillator.evaluate(t, store_history=False)
-        assert t not in oscillator.history
->>>>>>> d8e16921
-
-    def test_simulate_returns_dict(self, oscillator):
-        """Test simulate returns correct structure."""
-        result = oscillator.simulate(t_max=10, dt=1.0)
-
-        assert 'times' in result
-        assert 'values' in result
-        assert 'config' in result
-
-    def test_simulate_time_array(self, oscillator):
-        """Test simulate produces correct time array."""
-        result = oscillator.simulate(t_max=10, dt=2.0)
-
-        expected_times = np.array([0, 2, 4, 6, 8])
-        np.testing.assert_array_equal(result['times'], expected_times)
-
-    def test_simulate_values_length(self, oscillator):
-        """Test simulate produces correct number of values."""
-        result = oscillator.simulate(t_max=100, dt=1.0)
-
-        assert len(result['values']) == len(result['times'])
-        assert len(result['values']) == 100
-
-    def test_simulate_bounded_values(self, oscillator):
-        """Test that simulated values are within bounds."""
-        result = oscillator.simulate(t_max=100, dt=1.0)
-
-        assert np.all(result['values'] >= oscillator.config.clip_bounds[0])
-        assert np.all(result['values'] <= oscillator.config.clip_bounds[1])
-
-    def test_simulate_ensemble(self, oscillator):
-        """Test ensemble simulation."""
-        result = oscillator.simulate_ensemble(
-            n_realizations=10,
-            t_max=50,
-            dt=1.0
-        )
-
-        assert result['ensemble'].shape == (10, 50)
-        assert len(result['mean']) == 50
-        assert len(result['std']) == 50
-        assert 50 in result['percentiles']
-
-    def test_custom_control_function(self):
-        """Test simulation with custom control input."""
-        def control_fn(t):
-            return 1.0 if t > 5 else 0.0
-
-        osc = StochasticOscillator(control_gain=1.0, noise_scale=0.0, seed=42)
-        result = osc.simulate(t_max=10, dt=1.0, control_fn=control_fn)
-
-        # Values after t=5 should be affected by control
-        # (This is a basic sanity check)
-        assert len(result['values']) == 10
-
-
-class TestOscillatorComponents:
-    """Tests for individual oscillator components."""
-
-    @pytest.fixture
-    def oscillator(self):
-        return StochasticOscillator(n_components=3, seed=42)
-
-    def test_oscillatory_term(self, oscillator):
-        """Test oscillatory term computation."""
-        result = oscillator.oscillatory_term(5.0)
-        assert isinstance(result, (float, np.floating))
-        assert np.isfinite(result)
-
-    def test_integral_term(self, oscillator):
-        """Test integral term computation."""
-        result = oscillator.integral_term(5.0)
-        assert isinstance(result, (float, np.floating))
-        assert np.isfinite(result)
-
-    def test_integral_term_zero_at_start(self, oscillator):
-        """Test integral term is zero at t=0."""
-        result = oscillator.integral_term(0.0)
-        assert result == 0.0
-
-    def test_drift_term(self, oscillator):
-        """Test drift term computation."""
-        result = oscillator.drift_term(5.0)
-        assert isinstance(result, (float, np.floating))
-        assert np.isfinite(result)
-
-    def test_memory_term_zero_initially(self, oscillator):
-        """Test memory term is zero with no history."""
-        result = oscillator.memory_term(0.0)
-        assert result == 0.0
-
-    def test_noise_term_varies(self, oscillator):
-        """Test noise term produces varying values."""
-        values = [oscillator.noise_term(1.0) for _ in range(10)]
-        assert len(set(values)) > 1  # Values should differ
-
-    def test_softplus_numerically_stable(self):
-        """Test softplus handles extreme values."""
-        result_large = StochasticOscillator.softplus(1000.0)
-        result_small = StochasticOscillator.softplus(-1000.0)
-
-        assert np.isfinite(result_large)
-        assert np.isfinite(result_small)
-        assert result_large > 0
-        assert result_small > 0
-
-    def test_sigmoid_bounded(self):
-        """Test sigmoid output is in [0, 1]."""
-        for x in [-100, -1, 0, 1, 100]:
-            result = StochasticOscillator.sigmoid(x)
-            # Due to numerical precision, extreme values may reach exactly 0 or 1
-            assert 0 <= result <= 1
-
-
-class TestOscillatorEdgeCases:
-    """Tests for edge cases and numerical stability."""
-
-    def test_zero_noise(self):
-        """Test oscillator with zero noise is deterministic."""
-        osc1 = StochasticOscillator(noise_scale=0.0, seed=1)
-        osc2 = StochasticOscillator(noise_scale=0.0, seed=999)
-
-        result1 = osc1.simulate(t_max=10, dt=1.0)
-        result2 = osc2.simulate(t_max=10, dt=1.0)
-
-        np.testing.assert_array_almost_equal(
-            result1['values'],
-            result2['values']
-        )
-
-    def test_single_component(self):
-        """Test oscillator with single component."""
-        osc = StochasticOscillator(n_components=1, seed=42)
-        result = osc.simulate(t_max=50, dt=1.0)
-        assert len(result['values']) == 50
-
-    def test_small_dt(self):
-        """Test simulation with small time step."""
-        osc = StochasticOscillator(seed=42)
-        result = osc.simulate(t_max=1, dt=0.01)
-        assert len(result['values']) == 100
-
-    def test_large_memory_delay(self):
-        """Test oscillator with large memory delay."""
-        osc = StochasticOscillator(memory_delay=10.0, seed=42)
-        result = osc.simulate(t_max=20, dt=1.0)
-        assert np.all(np.isfinite(result['values']))
-
-    def test_kwargs_override_config(self):
-        """Test that kwargs can override config values."""
-        config = OscillatorConfig(n_components=5)
-        osc = StochasticOscillator(config=config, n_components=3)
-
-        assert osc.config.n_components == 3
+"""
+Unit tests for the StochasticOscillator module.
+"""
+
+import pytest
+import numpy as np
+from mcso.oscillator import StochasticOscillator, OscillatorConfig
+
+
+class TestOscillatorConfig:
+    """Tests for OscillatorConfig dataclass."""
+
+    def test_default_config(self):
+        """Test default configuration values."""
+        config = OscillatorConfig()
+        assert config.n_components == 5
+        assert config.noise_scale == 0.2
+        assert config.memory_delay == 1.0
+
+    def test_custom_config(self):
+        """Test custom configuration."""
+        config = OscillatorConfig(
+            n_components=3,
+            noise_scale=0.5,
+            seed=42
+        )
+        assert config.n_components == 3
+        assert config.noise_scale == 0.5
+        assert config.seed == 42
+
+    def test_invalid_n_components(self):
+        """Test validation of n_components."""
+        with pytest.raises(ValueError, match="n_components must be at least 1"):
+            OscillatorConfig(n_components=0)
+
+    def test_invalid_noise_scale(self):
+        """Test validation of noise_scale."""
+        with pytest.raises(ValueError, match="noise_scale must be non-negative"):
+            OscillatorConfig(noise_scale=-0.1)
+
+    def test_invalid_memory_delay(self):
+        """Test validation of memory_delay."""
+        with pytest.raises(ValueError, match="memory_delay must be non-negative"):
+            OscillatorConfig(memory_delay=-1.0)
+            OscillatorConfig(memory_delay=-0.1)
+
+
+class TestStochasticOscillator:
+    """Tests for StochasticOscillator class."""
+
+    @pytest.fixture
+    def oscillator(self):
+        """Create oscillator with fixed seed for reproducibility."""
+        return StochasticOscillator(seed=42)
+
+    def test_initialization(self, oscillator):
+        """Test oscillator initialization."""
+        assert oscillator.config.n_components == 5
+        assert len(oscillator.history) == 0
+
+    def test_reset(self, oscillator):
+        """Test reset clears history."""
+        oscillator.evaluate(1.0)
+        oscillator.evaluate(2.0)
+        assert len(oscillator.history) > 0
+
+        oscillator.reset()
+        assert len(oscillator.history) == 0
+
+    def test_reproducibility(self):
+        """Test that same seed gives same results."""
+        osc1 = StochasticOscillator(seed=123)
+        osc2 = StochasticOscillator(seed=123)
+
+        val1 = osc1.evaluate(5.0)
+        val2 = osc2.evaluate(5.0)
+
+        assert val1 == val2
+
+    def test_evaluate_returns_float(self, oscillator):
+        """Test that evaluate returns a float."""
+        result = oscillator.evaluate(1.0)
+        assert isinstance(result, (float, np.floating))
+
+    def test_evaluate_stores_history(self, oscillator):
+        """Test that evaluate stores values in history.
+        
+        Note: The history dictionary uses exact time values as keys.
+        This test uses np.isclose to handle potential floating-point 
+        precision issues when checking for key existence.
+        Note: history uses exact float keys. This test uses exact float values
+        that are passed to evaluate() to verify the keys exist in the dict.
+        """
+        oscillator.evaluate(1.0)
+        oscillator.evaluate(2.0)
+
+        # Check that entries for 1.0 and 2.0 are stored
+        # Note: additional entries may exist from memory term lookups during evaluation
+        assert any(np.isclose(key, 1.0) for key in oscillator.history.keys())
+        assert any(np.isclose(key, 2.0) for key in oscillator.history.keys())
+        # Verify the keys we used are in history (note: history may include t=0 from initialization)
+        history_keys = list(oscillator.history.keys())
+        assert len(history_keys) >= 2
+        assert any(abs(k - 1.0) < 1e-9 for k in history_keys)
+        assert any(abs(k - 2.0) < 1e-9 for k in history_keys)
+
+    def test_evaluate_no_history(self, oscillator):
+        """Test evaluate with store_history=False.
+        
+        Note: Uses approximate comparison for floating-point keys.
+        """
+        oscillator.evaluate(1.0, store_history=False)
+        
+        # Check that no key approximately equal to 1.0 exists
+        history_keys = list(oscillator.history.keys())
+        assert not any(np.isclose(key, 1.0) for key in history_keys)
+        # Verify no keys are stored
+        history_keys = list(oscillator.history.keys())
+        assert not any(abs(k - 1.0) < 1e-9 for k in history_keys)
+        Note: The history dict uses exact time values as keys (the same values
+        passed to evaluate()). Since no floating-point arithmetic is performed
+        on the time values before storage, exact equality checks are safe here.
+        For computed time values (e.g., from arange), use approximate matching.
+        """
+        t1, t2 = 1.0, 2.0
+        oscillator.evaluate(t1)
+        oscillator.evaluate(t2)
+
+        # Check that exact time values are stored as keys
+        assert t1 in oscillator.history
+        assert t2 in oscillator.history
+
+    def test_evaluate_no_history(self, oscillator):
+        """Test evaluate with store_history=False.
+        
+        Uses exact time value for key check (see test_evaluate_stores_history).
+        """
+        t = 1.0
+        oscillator.evaluate(t, store_history=False)
+        assert t not in oscillator.history
+
+    def test_simulate_returns_dict(self, oscillator):
+        """Test simulate returns correct structure."""
+        result = oscillator.simulate(t_max=10, dt=1.0)
+
+        assert 'times' in result
+        assert 'values' in result
+        assert 'config' in result
+
+    def test_simulate_time_array(self, oscillator):
+        """Test simulate produces correct time array."""
+        result = oscillator.simulate(t_max=10, dt=2.0)
+
+        expected_times = np.array([0, 2, 4, 6, 8])
+        np.testing.assert_array_equal(result['times'], expected_times)
+
+    def test_simulate_values_length(self, oscillator):
+        """Test simulate produces correct number of values."""
+        result = oscillator.simulate(t_max=100, dt=1.0)
+
+        assert len(result['values']) == len(result['times'])
+        assert len(result['values']) == 100
+
+    def test_simulate_bounded_values(self, oscillator):
+        """Test that simulated values are within bounds."""
+        result = oscillator.simulate(t_max=100, dt=1.0)
+
+        assert np.all(result['values'] >= oscillator.config.clip_bounds[0])
+        assert np.all(result['values'] <= oscillator.config.clip_bounds[1])
+
+    def test_simulate_ensemble(self, oscillator):
+        """Test ensemble simulation."""
+        result = oscillator.simulate_ensemble(
+            n_realizations=10,
+            t_max=50,
+            dt=1.0
+        )
+
+        assert result['ensemble'].shape == (10, 50)
+        assert len(result['mean']) == 50
+        assert len(result['std']) == 50
+        assert 50 in result['percentiles']
+
+    def test_custom_control_function(self):
+        """Test simulation with custom control input."""
+        def control_fn(t):
+            return 1.0 if t > 5 else 0.0
+
+        osc = StochasticOscillator(control_gain=1.0, noise_scale=0.0, seed=42)
+        result = osc.simulate(t_max=10, dt=1.0, control_fn=control_fn)
+
+        # Values after t=5 should be affected by control
+        # (This is a basic sanity check)
+        assert len(result['values']) == 10
+
+
+class TestOscillatorComponents:
+    """Tests for individual oscillator components."""
+
+    @pytest.fixture
+    def oscillator(self):
+        return StochasticOscillator(n_components=3, seed=42)
+
+    def test_oscillatory_term(self, oscillator):
+        """Test oscillatory term computation."""
+        result = oscillator.oscillatory_term(5.0)
+        assert isinstance(result, (float, np.floating))
+        assert np.isfinite(result)
+
+    def test_integral_term(self, oscillator):
+        """Test integral term computation."""
+        result = oscillator.integral_term(5.0)
+        assert isinstance(result, (float, np.floating))
+        assert np.isfinite(result)
+
+    def test_integral_term_zero_at_start(self, oscillator):
+        """Test integral term is zero at t=0."""
+        result = oscillator.integral_term(0.0)
+        assert result == 0.0
+
+    def test_drift_term(self, oscillator):
+        """Test drift term computation."""
+        result = oscillator.drift_term(5.0)
+        assert isinstance(result, (float, np.floating))
+        assert np.isfinite(result)
+
+    def test_memory_term_zero_initially(self, oscillator):
+        """Test memory term is zero with no history."""
+        result = oscillator.memory_term(0.0)
+        assert result == 0.0
+
+    def test_noise_term_varies(self, oscillator):
+        """Test noise term produces varying values."""
+        values = [oscillator.noise_term(1.0) for _ in range(10)]
+        assert len(set(values)) > 1  # Values should differ
+
+    def test_softplus_numerically_stable(self):
+        """Test softplus handles extreme values."""
+        result_large = StochasticOscillator.softplus(1000.0)
+        result_small = StochasticOscillator.softplus(-1000.0)
+
+        assert np.isfinite(result_large)
+        assert np.isfinite(result_small)
+        assert result_large > 0
+        assert result_small > 0
+
+    def test_sigmoid_bounded(self):
+        """Test sigmoid output is in [0, 1]."""
+        for x in [-100, -1, 0, 1, 100]:
+            result = StochasticOscillator.sigmoid(x)
+            # Due to numerical precision, extreme values may reach exactly 0 or 1
+            assert 0 <= result <= 1
+
+
+class TestOscillatorEdgeCases:
+    """Tests for edge cases and numerical stability."""
+
+    def test_zero_noise(self):
+        """Test oscillator with zero noise is deterministic."""
+        osc1 = StochasticOscillator(noise_scale=0.0, seed=1)
+        osc2 = StochasticOscillator(noise_scale=0.0, seed=999)
+
+        result1 = osc1.simulate(t_max=10, dt=1.0)
+        result2 = osc2.simulate(t_max=10, dt=1.0)
+
+        np.testing.assert_array_almost_equal(
+            result1['values'],
+            result2['values']
+        )
+
+    def test_single_component(self):
+        """Test oscillator with single component."""
+        osc = StochasticOscillator(n_components=1, seed=42)
+        result = osc.simulate(t_max=50, dt=1.0)
+        assert len(result['values']) == 50
+
+    def test_small_dt(self):
+        """Test simulation with small time step."""
+        osc = StochasticOscillator(seed=42)
+        result = osc.simulate(t_max=1, dt=0.01)
+        assert len(result['values']) == 100
+
+    def test_large_memory_delay(self):
+        """Test oscillator with large memory delay."""
+        osc = StochasticOscillator(memory_delay=10.0, seed=42)
+        result = osc.simulate(t_max=20, dt=1.0)
+        assert np.all(np.isfinite(result['values']))
+
+    def test_kwargs_override_config(self):
+        """Test that kwargs can override config values."""
+        config = OscillatorConfig(n_components=5)
+        osc = StochasticOscillator(config=config, n_components=3)
+
+        assert osc.config.n_components == 3