--- conflicted
+++ resolved
@@ -268,7 +268,6 @@
         )
         assert_allclose(result, 0.0, atol=1e-10)
 
-<<<<<<< HEAD
     def test_numerical_stability(self):
         """Test numerical stability with extreme values."""
         result_large = sigmoid(500.0)
@@ -685,9 +684,7 @@
         assert_allclose(result, expected, rtol=1e-4)
 
     def test_error_estimate_reasonable(self):
-=======
     def test_error_estimate(self):
->>>>>>> 133d25be
         """Test that error estimate is reasonable."""
         result, error = integrate_activation(
             activation=softplus,
@@ -695,7 +692,6 @@
             g_prime=np.sin,
             lower=0.0,
             upper=5.0,
-<<<<<<< HEAD
         )
 
         assert error > 0
@@ -1687,9 +1683,7 @@
             diffusion=lambda x, t: 0.5,
             scheme="euler",
             seed=42,
-=======
             params=(0.8, 0.3, 1.0),  # Use default params explicitly
->>>>>>> 133d25be
         )
         assert error > 0
         assert np.isfinite(error)
