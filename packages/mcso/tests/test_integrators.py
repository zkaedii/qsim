--- conflicted
+++ resolved
@@ -653,8 +653,6 @@
 
         assert_allclose(result, 0.0, atol=1e-10)
 
-<<<<<<< HEAD
-=======
     def test_simple_integration(self):
         """Test integration of simple functions."""
         result, error = integrate_activation(
@@ -725,7 +723,6 @@
         # Different params should give different results
         assert result1 != result2
 
->>>>>>> 26ca3bea
     def test_integration_returns_tuple(self):
         """Test that integration returns (value, error) tuple."""
         result = integrate_activation(
@@ -1107,13 +1104,10 @@
         assert errors[0] >= errors[-1] * 0.5  # Allow some tolerance
 
 
-<<<<<<< HEAD
 class TestSDEIntegrator:
     """Tests for SDEIntegrator class."""
-=======
 class TestSDEIntegratorMethods:
     """Tests for SDEIntegrator methods."""
->>>>>>> 26ca3bea
 
     @pytest.fixture
     def simple_drift(self):
@@ -1258,13 +1252,10 @@
         result1 = integrator1.integrate(x0=1.0, t_span=(0, 1), dt=0.1)
         result2 = integrator2.integrate(x0=1.0, t_span=(0, 1), dt=0.1)
         np.testing.assert_array_almost_equal(result1['paths'], result2['paths'])
-<<<<<<< HEAD
 
 
 class TestEulerMaruyama:
     """Tests for euler_maruyama function."""
-=======
->>>>>>> 26ca3bea
 
     def test_integrator_initialization(self, simple_integrator):
         """Test integrator initialization."""
@@ -1467,17 +1458,14 @@
             scheme="euler",
             seed=123,
         )
-<<<<<<< HEAD
         
         result1 = integrator1.integrate(x0=1.0, t_span=(0, 1), dt=0.1)
         result2 = integrator2.integrate(x0=1.0, t_span=(0, 1), dt=0.1)
         np.testing.assert_array_almost_equal(result1["paths"], result2["paths"])
-=======
 
         result1 = integrator1.integrate(x0=1.0, t_span=(0, 1), dt=0.1, n_paths=1)
         result2 = integrator2.integrate(x0=1.0, t_span=(0, 1), dt=0.1, n_paths=1)
         np.testing.assert_array_equal(result1["paths"], result2["paths"])
->>>>>>> 26ca3bea
 
     def test_integrate_multiple_paths(self, geometric_brownian):
         """Test multiple path integration."""
