<<<<<<< HEAD
#!/usr/bin/env python3
"""
Comprehensive tests for h_model_z_flash_loan_analyzer.py

Tests cover:
- Helper functions (softplus, sigmoid)
- FlashLoanEvent dataclass
- MarketImpact dataclass
- H_MODEL_Z_FlashLoanImpactAnalyzer class and methods
"""

import pytest
import numpy as np
import sys
import os
from pathlib import Path
from datetime import datetime

# Add src to path for imports
sys.path.insert(0, str(Path(__file__).parent.parent.parent / "src"))

from hmodelz.core.h_model_z_flash_loan_analyzer import (
    softplus,
    sigmoid,
    FlashLoanEvent,
    MarketImpact,
    H_MODEL_Z_FlashLoanImpactAnalyzer,
)


class TestHelperFunctions:
    """Tests for helper mathematical functions"""

    def test_softplus_positive_large(self):
        """Test softplus for large positive values"""
        result = softplus(np.array([100.0]))
        # For large x, softplus(x) ≈ x
        assert abs(result[0] - 100.0) < 1

    def test_softplus_zero(self):
        """Test softplus at zero"""
        result = softplus(np.array([0.0]))
        # softplus(0) = log(1 + 1) = log(2)
        assert abs(result[0] - np.log(2)) < 0.01

    def test_softplus_negative(self):
        """Test softplus for negative values"""
        result = softplus(np.array([-10.0]))
        assert result[0] > 0
        assert result[0] < 0.001

    def test_softplus_array(self):
        """Test softplus on array"""
        arr = np.array([-10.0, 0.0, 10.0, 100.0])
        result = softplus(arr)
        assert len(result) == 4
        assert all(r > 0 for r in result)

    def test_sigmoid_at_zero(self):
        """Test sigmoid at zero"""
        result = sigmoid(0.0)
        assert abs(result - 0.5) < 0.01

    def test_sigmoid_large_positive(self):
        """Test sigmoid for large positive values"""
        result = sigmoid(100.0)
        assert abs(result - 1.0) < 0.01

    def test_sigmoid_large_negative(self):
        """Test sigmoid for large negative values"""
        result = sigmoid(-100.0)
        assert abs(result - 0.0) < 0.01


class TestFlashLoanEvent:
    """Tests for FlashLoanEvent dataclass"""

    def test_flash_loan_event_creation(self):
        """Test FlashLoanEvent creation"""
        event = FlashLoanEvent(
            timestamp=1.0,
            borrower="trader_1",
            asset="HMLZ",
            amount=1000.0,
            fee=5.0,
            strategy="arbitrage",
            profit=10.0,
            success=True,
        )
        assert event.timestamp == 1.0
        assert event.borrower == "trader_1"
        assert event.asset == "HMLZ"
        assert event.amount == 1000.0
        assert event.fee == 5.0
        assert event.strategy == "arbitrage"
        assert event.profit == 10.0
        assert event.success is True

    def test_flash_loan_event_failed(self):
        """Test failed FlashLoanEvent"""
        event = FlashLoanEvent(
            timestamp=2.0,
            borrower="trader_2",
            asset="WETH",
            amount=500.0,
            fee=2.5,
            strategy="liquidation",
            profit=0.0,
            success=False,
        )
        assert event.success is False
        assert event.profit == 0.0


class TestMarketImpact:
    """Tests for MarketImpact dataclass"""

    def test_market_impact_creation(self):
        """Test MarketImpact creation"""
        impact = MarketImpact(
            price_impact=0.01,
            liquidity_impact=-0.1,
            volatility_impact=0.02,
            volume_impact=2000.0,
            sentiment_impact=0.05,
        )
        assert impact.price_impact == 0.01
        assert impact.liquidity_impact == -0.1
        assert impact.volatility_impact == 0.02
        assert impact.volume_impact == 2000.0
        assert impact.sentiment_impact == 0.05


class TestFlashLoanImpactAnalyzer:
    """Tests for H_MODEL_Z_FlashLoanImpactAnalyzer class"""

    @pytest.fixture
    def analyzer(self):
        """Create analyzer instance"""
        return H_MODEL_Z_FlashLoanImpactAnalyzer()

    def test_initialization(self, analyzer):
        """Test analyzer initialization"""
        assert analyzer.n == 5
        assert analyzer.flash_loan_impact_factor == 0.5
        assert analyzer.liquidity_sensitivity == 0.3
        assert analyzer.current_price == 0.333
        assert analyzer.total_liquidity == 20.0
        assert len(analyzer.flash_loan_events) == 0
        assert len(analyzer.market_impacts) == 0

    def test_A_i_base_amplitude(self, analyzer):
        """Test A_i amplitude function"""
        result = analyzer.A_i(0, 0.0)
        assert isinstance(result, (float, np.floating))
        # Base amplitude is 1.0 + 0.1 * sin(0) = 1.0
        assert abs(result - 1.0) < 0.01

    def test_A_i_with_flash_loan_impact(self, analyzer):
        """Test A_i with flash loan events"""
        # Add a flash loan event
        event = FlashLoanEvent(
            timestamp=5.0,
            borrower="test",
            asset="HMLZ",
            amount=1000.0,
            fee=5.0,
            strategy="arbitrage",
            profit=10.0,
            success=True,
        )
        analyzer.flash_loan_events.append(event)

        # Get amplitude at nearby time
        result = analyzer.A_i(0, 5.5)
        # Should have some impact from flash loan
        assert result > 0

    def test_B_i_frequency(self, analyzer):
        """Test B_i frequency modulation"""
        result = analyzer.B_i(0, 1.0)
        # Base frequency for i=0 is 1.0
        assert isinstance(result, (float, np.floating))
        assert result > 0

    def test_phi_i_phase(self, analyzer):
        """Test phi_i phase offset"""
        assert abs(analyzer.phi_i(0) - np.pi) < 0.001
        assert abs(analyzer.phi_i(1) - np.pi / 2) < 0.001

    def test_C_i_constant(self, analyzer):
        """Test C_i returns constant"""
        assert analyzer.C_i(0) == 0.3
        assert analyzer.C_i(5) == 0.3

    def test_D_i_decay_rate(self, analyzer):
        """Test D_i decay rate"""
        result = analyzer.D_i(0)
        assert result == 0.05  # Base decay with no events

    def test_f_market_function(self, analyzer):
        """Test f(x) = cos(x)"""
        assert abs(analyzer.f(0) - 1.0) < 0.001

    def test_g_prime_derivative(self, analyzer):
        """Test g_prime(x) = -sin(x)"""
        assert abs(analyzer.g_prime(0) - 0.0) < 0.001

    def test_u_control_input(self, analyzer):
        """Test u(t) control input"""
        result = analyzer.u(0)
        assert abs(result) < 0.01  # u(0) ≈ 0

    def test_normal_distribution(self, analyzer):
        """Test normal distribution sampling"""
        samples = [analyzer.normal(0, 1) for _ in range(100)]
        assert abs(np.mean(samples)) < 0.5
        assert 0.5 < np.std(samples) < 1.5


class TestMarketImpactCalculation:
    """Tests for market impact calculations"""

    @pytest.fixture
    def analyzer(self):
        """Create analyzer instance"""
        return H_MODEL_Z_FlashLoanImpactAnalyzer()

    def test_calculate_market_impact_no_loan(self, analyzer):
        """Test market impact with no flash loan"""
        impact = analyzer.calculate_market_impact(1.0, flash_loan_amount=0.0)
        assert impact.price_impact == 0.0
        assert impact.liquidity_impact == 0.0

    def test_calculate_market_impact_with_loan(self, analyzer):
        """Test market impact with flash loan"""
        impact = analyzer.calculate_market_impact(1.0, flash_loan_amount=1000.0)
        assert impact.price_impact > 0
        assert impact.liquidity_impact < 0  # Temporary reduction
        assert impact.volume_impact == 2000.0  # 2x loan amount

    def test_volatility_impact_increases_with_events(self, analyzer):
        """Test volatility impact increases with more events"""
        # Add several events
        for i in range(5):
            event = FlashLoanEvent(
                timestamp=float(i),
                borrower=f"trader_{i}",
                asset="HMLZ",
                amount=100.0,
                fee=0.5,
                strategy="arbitrage",
                profit=1.0,
                success=True,
            )
            analyzer.flash_loan_events.append(event)

        impact = analyzer.calculate_market_impact(2.5, flash_loan_amount=100.0)
        # More events should mean more volatility
        assert impact.volatility_impact > 0


class TestFlashLoanSimulation:
    """Tests for flash loan simulation"""

    @pytest.fixture
    def analyzer(self):
        """Create analyzer instance"""
        return H_MODEL_Z_FlashLoanImpactAnalyzer()

    def test_simulate_flash_loan_arbitrage(self, analyzer):
        """Test simulating arbitrage flash loan"""
        event = analyzer.simulate_flash_loan(
            t=1.0, borrower="trader_1", asset="HMLZ", amount=1000.0, strategy="arbitrage"
        )

        assert event.timestamp == 1.0
        assert event.borrower == "trader_1"
        assert event.asset == "HMLZ"
        assert event.amount == 1000.0
        assert event.strategy == "arbitrage"
        assert event.fee > 0  # Fee should be calculated
        assert len(analyzer.flash_loan_events) == 1

    def test_simulate_flash_loan_liquidation(self, analyzer):
        """Test simulating liquidation flash loan"""
        event = analyzer.simulate_flash_loan(
            t=2.0, borrower="trader_2", asset="WETH", amount=2000.0, strategy="liquidation"
        )

        assert event.strategy == "liquidation"
        assert event.amount == 2000.0

    def test_simulate_flash_loan_yield_farming(self, analyzer):
        """Test simulating yield farming flash loan"""
        event = analyzer.simulate_flash_loan(
            t=3.0, borrower="trader_3", asset="HMLZ", amount=500.0, strategy="yield_farming"
        )

        assert event.strategy == "yield_farming"

    def test_flash_loan_updates_market_state(self, analyzer):
        """Test that successful flash loan updates market state"""
        initial_price = analyzer.current_price

        # Simulate a successful loan (may need multiple tries due to randomness)
        for _ in range(10):
            event = analyzer.simulate_flash_loan(
                t=1.0, borrower="test", asset="HMLZ", amount=1000.0, strategy="arbitrage"
            )
            if event.success:
                break

        # Market state should be affected
        assert len(analyzer.market_impacts) > 0


class TestHHatFunction:
    """Tests for H_hat flash loan impact function"""

    @pytest.fixture
    def analyzer(self):
        """Create analyzer instance"""
        return H_MODEL_Z_FlashLoanImpactAnalyzer()

    def test_H_hat_returns_float(self, analyzer):
        """Test H_hat returns float"""
        result = analyzer.H_hat(1.0)
        assert isinstance(result, (float, np.floating))

    def test_H_hat_handles_zero(self, analyzer):
        """Test H_hat at t=0"""
        result = analyzer.H_hat(0.0)
        assert not np.isnan(result)
        assert not np.isinf(result)

    def test_H_hat_updates_history(self, analyzer):
        """Test H_hat updates internal history"""
        t_val = 5.0
        result = analyzer.H_hat(t_val)
        assert t_val in analyzer.H_hist
        assert analyzer.H_hist[t_val] == result

    def test_H_hat_with_flash_loans(self, analyzer):
        """Test H_hat incorporates flash loan effects"""
        # Add some flash loan events
        analyzer.simulate_flash_loan(
            t=5.0, borrower="test", asset="HMLZ", amount=1000.0, strategy="arbitrage"
        )

        # H_hat should incorporate flash loan memory
        result = analyzer.H_hat(6.0)
        assert isinstance(result, (float, np.floating))


class TestEcosystemSimulation:
    """Tests for ecosystem simulation"""

    @pytest.fixture
    def analyzer(self):
        """Create analyzer instance"""
        return H_MODEL_Z_FlashLoanImpactAnalyzer()

    def test_simulate_ecosystem_returns_results(self, analyzer):
        """Test ecosystem simulation returns expected results"""
        results = analyzer.simulate_flash_loan_ecosystem(T=20, num_flash_loans=5)

        assert "time_series" in results
        assert "flash_loan_events" in results
        assert "total_volume" in results
        assert "success_rate" in results
        assert "final_price" in results

    def test_simulate_ecosystem_event_count(self, analyzer):
        """Test correct number of events are generated"""
        results = analyzer.simulate_flash_loan_ecosystem(T=20, num_flash_loans=10)
        assert results["flash_loan_events"] == 10

    def test_simulate_ecosystem_time_series_length(self, analyzer):
        """Test time series has correct length"""
        T = 30
        results = analyzer.simulate_flash_loan_ecosystem(T=T, num_flash_loans=5)
        assert len(results["time_series"]) == T


class TestReportGeneration:
    """Tests for report generation"""

    @pytest.fixture
    def analyzer(self):
        """Create analyzer instance"""
        return H_MODEL_Z_FlashLoanImpactAnalyzer()

    @pytest.fixture
    def temp_dir(self, tmp_path):
        """Create temp directory for output"""
        old_cwd = os.getcwd()
        os.chdir(tmp_path)
        yield tmp_path
        os.chdir(old_cwd)

    def test_generate_report_empty_events(self, analyzer, temp_dir):
        """Test report generation with no events"""
        # Should handle empty case gracefully
        analyzer.generate_flash_loan_report("test_report.json")
        # No assertion needed - just checking it doesn't crash

    def test_generate_report_with_events(self, analyzer, temp_dir):
        """Test report generation with events"""
        # Simulate some events first
        analyzer.simulate_flash_loan_ecosystem(T=20, num_flash_loans=5)

        # Generate report
        analyzer.generate_flash_loan_report("test_report.json")

        # Check file exists
        assert os.path.exists("test_report.json")

        # Check content
        import json

        with open("test_report.json") as f:
            report = json.load(f)

        assert "timestamp" in report
        assert "ecosystem_overview" in report
        assert "strategy_analysis" in report


class TestVisualization:
    """Tests for visualization functions"""

    @pytest.fixture
    def analyzer(self):
        """Create analyzer instance"""
        return H_MODEL_Z_FlashLoanImpactAnalyzer()

    @pytest.fixture
    def temp_dir(self, tmp_path):
        """Create temp directory for output"""
        old_cwd = os.getcwd()
        os.chdir(tmp_path)
        yield tmp_path
        os.chdir(old_cwd)

    def test_visualize_returns_results(self, analyzer, temp_dir):
        """Test visualization returns results dict"""
        results = analyzer.visualize_flash_loan_impact(T=10, output_file="test_viz.svg")

        assert isinstance(results, dict)
        assert "time_series" in results
        assert "flash_loan_events" in results


class TestStrategyBehavior:
    """Tests for different strategy behaviors"""

    @pytest.fixture
    def analyzer(self):
        """Create analyzer instance"""
        return H_MODEL_Z_FlashLoanImpactAnalyzer()

    def test_arbitrage_strategy_profit_range(self, analyzer):
        """Test arbitrage has expected profit characteristics
        
        Note: Arbitrage strategy has 80% success rate (see simulate_flash_loan implementation).
        Using fixed seed ensures deterministic test behavior.
        """
        # Use fixed random seed for deterministic testing
        # Note: Sets global state, but acceptable for isolated test execution
        np.random.seed(42)
        
        # Run multiple simulations
        profits = []
        for _ in range(20):
            event = analyzer.simulate_flash_loan(
                t=1.0, borrower="test", asset="HMLZ", amount=1000.0, strategy="arbitrage"
            )
            if event.success:
                profits.append(event.profit)

        # With fixed seed and 80% expected success rate, should have successful trades
        assert len(profits) > 0, "Expected at least one successful arbitrage trade with fixed seed"

    def test_liquidation_strategy_higher_risk(self, analyzer):
        """Test liquidation has higher potential profit"""
        # Liquidation should have higher profit range (1-5% vs 0.1-2% for arbitrage)
        event = analyzer.simulate_flash_loan(
            t=1.0, borrower="test", asset="HMLZ", amount=1000.0, strategy="liquidation"
        )
        # Just verify it runs
        assert event.strategy == "liquidation"

    def test_yield_farming_consistent(self, analyzer):
        """Test yield farming has higher success rate"""
        successes = 0
        total = 20
        for _ in range(total):
            event = analyzer.simulate_flash_loan(
                t=1.0, borrower="test", asset="HMLZ", amount=100.0, strategy="yield_farming"
            )
            if event.success:
                successes += 1

        # Yield farming should have ~90% success rate
        success_rate = successes / total
        # Allow for variance but expect high success rate
        assert success_rate > 0.5


if __name__ == "__main__":
    pytest.main([__file__, "-v"])
=======
#!/usr/bin/env python3
"""
Comprehensive tests for h_model_z_flash_loan_analyzer.py

Tests cover:
- Helper functions (softplus, sigmoid)
- FlashLoanEvent dataclass
- MarketImpact dataclass
- H_MODEL_Z_FlashLoanImpactAnalyzer class and methods
"""

import pytest
import numpy as np
import sys
import os
from pathlib import Path
from datetime import datetime

# Add src to path for imports
sys.path.insert(0, str(Path(__file__).parent.parent.parent / "src"))

from hmodelz.core.h_model_z_flash_loan_analyzer import (
    softplus,
    sigmoid,
    FlashLoanEvent,
    MarketImpact,
    H_MODEL_Z_FlashLoanImpactAnalyzer,
)


class TestHelperFunctions:
    """Tests for helper mathematical functions"""

    def test_softplus_positive_large(self):
        """Test softplus for large positive values"""
        result = softplus(np.array([100.0]))
        # For large x, softplus(x) ≈ x
        assert abs(result[0] - 100.0) < 1

    def test_softplus_zero(self):
        """Test softplus at zero"""
        result = softplus(np.array([0.0]))
        # softplus(0) = log(1 + 1) = log(2)
        assert abs(result[0] - np.log(2)) < 0.01

    def test_softplus_negative(self):
        """Test softplus for negative values"""
        result = softplus(np.array([-10.0]))
        assert result[0] > 0
        assert result[0] < 0.001

    def test_softplus_array(self):
        """Test softplus on array"""
        arr = np.array([-10.0, 0.0, 10.0, 100.0])
        result = softplus(arr)
        assert len(result) == 4
        assert all(r > 0 for r in result)

    def test_sigmoid_at_zero(self):
        """Test sigmoid at zero"""
        result = sigmoid(0.0)
        assert abs(result - 0.5) < 0.01

    def test_sigmoid_large_positive(self):
        """Test sigmoid for large positive values"""
        result = sigmoid(100.0)
        assert abs(result - 1.0) < 0.01

    def test_sigmoid_large_negative(self):
        """Test sigmoid for large negative values"""
        result = sigmoid(-100.0)
        assert abs(result - 0.0) < 0.01


class TestFlashLoanEvent:
    """Tests for FlashLoanEvent dataclass"""

    def test_flash_loan_event_creation(self):
        """Test FlashLoanEvent creation"""
        event = FlashLoanEvent(
            timestamp=1.0,
            borrower="trader_1",
            asset="HMLZ",
            amount=1000.0,
            fee=5.0,
            strategy="arbitrage",
            profit=10.0,
            success=True,
        )
        assert event.timestamp == 1.0
        assert event.borrower == "trader_1"
        assert event.asset == "HMLZ"
        assert event.amount == 1000.0
        assert event.fee == 5.0
        assert event.strategy == "arbitrage"
        assert event.profit == 10.0
        assert event.success is True

    def test_flash_loan_event_failed(self):
        """Test failed FlashLoanEvent"""
        event = FlashLoanEvent(
            timestamp=2.0,
            borrower="trader_2",
            asset="WETH",
            amount=500.0,
            fee=2.5,
            strategy="liquidation",
            profit=0.0,
            success=False,
        )
        assert event.success is False
        assert event.profit == 0.0


class TestMarketImpact:
    """Tests for MarketImpact dataclass"""

    def test_market_impact_creation(self):
        """Test MarketImpact creation"""
        impact = MarketImpact(
            price_impact=0.01,
            liquidity_impact=-0.1,
            volatility_impact=0.02,
            volume_impact=2000.0,
            sentiment_impact=0.05,
        )
        assert impact.price_impact == 0.01
        assert impact.liquidity_impact == -0.1
        assert impact.volatility_impact == 0.02
        assert impact.volume_impact == 2000.0
        assert impact.sentiment_impact == 0.05


class TestFlashLoanImpactAnalyzer:
    """Tests for H_MODEL_Z_FlashLoanImpactAnalyzer class"""

    @pytest.fixture
    def analyzer(self):
        """Create analyzer instance"""
        return H_MODEL_Z_FlashLoanImpactAnalyzer()

    def test_initialization(self, analyzer):
        """Test analyzer initialization"""
        assert analyzer.n == 5
        assert analyzer.flash_loan_impact_factor == 0.5
        assert analyzer.liquidity_sensitivity == 0.3
        assert analyzer.current_price == 0.333
        assert analyzer.total_liquidity == 20.0
        assert len(analyzer.flash_loan_events) == 0
        assert len(analyzer.market_impacts) == 0

    def test_A_i_base_amplitude(self, analyzer):
        """Test A_i amplitude function"""
        result = analyzer.A_i(0, 0.0)
        assert isinstance(result, (float, np.floating))
        # Base amplitude is 1.0 + 0.1 * sin(0) = 1.0
        assert abs(result - 1.0) < 0.01

    def test_A_i_with_flash_loan_impact(self, analyzer):
        """Test A_i with flash loan events"""
        # Add a flash loan event
        event = FlashLoanEvent(
            timestamp=5.0,
            borrower="test",
            asset="HMLZ",
            amount=1000.0,
            fee=5.0,
            strategy="arbitrage",
            profit=10.0,
            success=True,
        )
        analyzer.flash_loan_events.append(event)

        # Get amplitude at nearby time
        result = analyzer.A_i(0, 5.5)
        # Should have some impact from flash loan
        assert result > 0

    def test_B_i_frequency(self, analyzer):
        """Test B_i frequency modulation"""
        result = analyzer.B_i(0, 1.0)
        # Base frequency for i=0 is 1.0
        assert isinstance(result, (float, np.floating))
        assert result > 0

    def test_phi_i_phase(self, analyzer):
        """Test phi_i phase offset"""
        assert abs(analyzer.phi_i(0) - np.pi) < 0.001
        assert abs(analyzer.phi_i(1) - np.pi / 2) < 0.001

    def test_C_i_constant(self, analyzer):
        """Test C_i returns constant"""
        assert analyzer.C_i(0) == 0.3
        assert analyzer.C_i(5) == 0.3

    def test_D_i_decay_rate(self, analyzer):
        """Test D_i decay rate"""
        result = analyzer.D_i(0)
        assert result == 0.05  # Base decay with no events

    def test_f_market_function(self, analyzer):
        """Test f(x) = cos(x)"""
        assert abs(analyzer.f(0) - 1.0) < 0.001

    def test_g_prime_derivative(self, analyzer):
        """Test g_prime(x) = -sin(x)"""
        assert abs(analyzer.g_prime(0) - 0.0) < 0.001

    def test_u_control_input(self, analyzer):
        """Test u(t) control input"""
        result = analyzer.u(0)
        assert abs(result) < 0.01  # u(0) ≈ 0

    def test_normal_distribution(self, analyzer):
        """Test normal distribution sampling"""
        samples = [analyzer.normal(0, 1) for _ in range(100)]
        assert abs(np.mean(samples)) < 0.5
        assert 0.5 < np.std(samples) < 1.5


class TestMarketImpactCalculation:
    """Tests for market impact calculations"""

    @pytest.fixture
    def analyzer(self):
        """Create analyzer instance"""
        return H_MODEL_Z_FlashLoanImpactAnalyzer()

    def test_calculate_market_impact_no_loan(self, analyzer):
        """Test market impact with no flash loan"""
        impact = analyzer.calculate_market_impact(1.0, flash_loan_amount=0.0)
        assert impact.price_impact == 0.0
        assert impact.liquidity_impact == 0.0

    def test_calculate_market_impact_with_loan(self, analyzer):
        """Test market impact with flash loan"""
        impact = analyzer.calculate_market_impact(1.0, flash_loan_amount=1000.0)
        assert impact.price_impact > 0
        assert impact.liquidity_impact < 0  # Temporary reduction
        assert impact.volume_impact == 2000.0  # 2x loan amount

    def test_volatility_impact_increases_with_events(self, analyzer):
        """Test volatility impact increases with more events"""
        # Add several events
        for i in range(5):
            event = FlashLoanEvent(
                timestamp=float(i),
                borrower=f"trader_{i}",
                asset="HMLZ",
                amount=100.0,
                fee=0.5,
                strategy="arbitrage",
                profit=1.0,
                success=True,
            )
            analyzer.flash_loan_events.append(event)

        impact = analyzer.calculate_market_impact(2.5, flash_loan_amount=100.0)
        # More events should mean more volatility
        assert impact.volatility_impact > 0


class TestFlashLoanSimulation:
    """Tests for flash loan simulation"""

    @pytest.fixture
    def analyzer(self):
        """Create analyzer instance"""
        return H_MODEL_Z_FlashLoanImpactAnalyzer()

    def test_simulate_flash_loan_arbitrage(self, analyzer):
        """Test simulating arbitrage flash loan"""
        event = analyzer.simulate_flash_loan(
            t=1.0, borrower="trader_1", asset="HMLZ", amount=1000.0, strategy="arbitrage"
        )

        assert event.timestamp == 1.0
        assert event.borrower == "trader_1"
        assert event.asset == "HMLZ"
        assert event.amount == 1000.0
        assert event.strategy == "arbitrage"
        assert event.fee > 0  # Fee should be calculated
        assert len(analyzer.flash_loan_events) == 1

    def test_simulate_flash_loan_liquidation(self, analyzer):
        """Test simulating liquidation flash loan"""
        event = analyzer.simulate_flash_loan(
            t=2.0, borrower="trader_2", asset="WETH", amount=2000.0, strategy="liquidation"
        )

        assert event.strategy == "liquidation"
        assert event.amount == 2000.0

    def test_simulate_flash_loan_yield_farming(self, analyzer):
        """Test simulating yield farming flash loan"""
        event = analyzer.simulate_flash_loan(
            t=3.0, borrower="trader_3", asset="HMLZ", amount=500.0, strategy="yield_farming"
        )

        assert event.strategy == "yield_farming"

    def test_flash_loan_updates_market_state(self, analyzer):
        """Test that successful flash loan updates market state"""
        # Simulate a successful loan (may need multiple tries due to randomness)
        for _ in range(10):
            event = analyzer.simulate_flash_loan(
                t=1.0, borrower="test", asset="HMLZ", amount=1000.0, strategy="arbitrage"
            )
            if event.success:
                break

        # Market state should be affected
        assert len(analyzer.market_impacts) > 0


class TestHHatFunction:
    """Tests for H_hat flash loan impact function"""

    @pytest.fixture
    def analyzer(self):
        """Create analyzer instance"""
        return H_MODEL_Z_FlashLoanImpactAnalyzer()

    def test_H_hat_returns_float(self, analyzer):
        """Test H_hat returns float"""
        result = analyzer.H_hat(1.0)
        assert isinstance(result, (float, np.floating))

    def test_H_hat_handles_zero(self, analyzer):
        """Test H_hat at t=0"""
        result = analyzer.H_hat(0.0)
        assert not np.isnan(result)
        assert not np.isinf(result)

    def test_H_hat_updates_history(self, analyzer):
        """Test H_hat updates internal history"""
        t_val = 5.0
        result = analyzer.H_hat(t_val)
        assert t_val in analyzer.H_hist
        assert analyzer.H_hist[t_val] == result

    def test_H_hat_with_flash_loans(self, analyzer):
        """Test H_hat incorporates flash loan effects"""
        # Add some flash loan events
        analyzer.simulate_flash_loan(
            t=5.0, borrower="test", asset="HMLZ", amount=1000.0, strategy="arbitrage"
        )

        # H_hat should incorporate flash loan memory
        result = analyzer.H_hat(6.0)
        assert isinstance(result, (float, np.floating))


class TestEcosystemSimulation:
    """Tests for ecosystem simulation"""

    @pytest.fixture
    def analyzer(self):
        """Create analyzer instance"""
        return H_MODEL_Z_FlashLoanImpactAnalyzer()

    def test_simulate_ecosystem_returns_results(self, analyzer):
        """Test ecosystem simulation returns expected results"""
        results = analyzer.simulate_flash_loan_ecosystem(T=20, num_flash_loans=5)

        assert "time_series" in results
        assert "flash_loan_events" in results
        assert "total_volume" in results
        assert "success_rate" in results
        assert "final_price" in results

    def test_simulate_ecosystem_event_count(self, analyzer):
        """Test correct number of events are generated"""
        results = analyzer.simulate_flash_loan_ecosystem(T=20, num_flash_loans=10)
        assert results["flash_loan_events"] == 10

    def test_simulate_ecosystem_time_series_length(self, analyzer):
        """Test time series has correct length"""
        T = 30
        results = analyzer.simulate_flash_loan_ecosystem(T=T, num_flash_loans=5)
        assert len(results["time_series"]) == T


class TestReportGeneration:
    """Tests for report generation"""

    @pytest.fixture
    def analyzer(self):
        """Create analyzer instance"""
        return H_MODEL_Z_FlashLoanImpactAnalyzer()

    @pytest.fixture
    def temp_dir(self, tmp_path):
        """Create temp directory for output"""
        old_cwd = os.getcwd()
        os.chdir(tmp_path)
        yield tmp_path
        os.chdir(old_cwd)

    def test_generate_report_empty_events(self, analyzer, temp_dir):
        """Test report generation with no events"""
        # Should handle empty case gracefully
        analyzer.generate_flash_loan_report("test_report.json")
        # No assertion needed - just checking it doesn't crash

    def test_generate_report_with_events(self, analyzer, temp_dir):
        """Test report generation with events"""
        # Simulate some events first
        analyzer.simulate_flash_loan_ecosystem(T=20, num_flash_loans=5)

        # Generate report
        analyzer.generate_flash_loan_report("test_report.json")

        # Check file exists
        assert os.path.exists("test_report.json")

        # Check content
        import json

        with open("test_report.json") as f:
            report = json.load(f)

        assert "timestamp" in report
        assert "ecosystem_overview" in report
        assert "strategy_analysis" in report


class TestVisualization:
    """Tests for visualization functions"""

    @pytest.fixture
    def analyzer(self):
        """Create analyzer instance"""
        return H_MODEL_Z_FlashLoanImpactAnalyzer()

    @pytest.fixture
    def temp_dir(self, tmp_path):
        """Create temp directory for output"""
        old_cwd = os.getcwd()
        os.chdir(tmp_path)
        yield tmp_path
        os.chdir(old_cwd)

    def test_visualize_returns_results(self, analyzer, temp_dir):
        """Test visualization returns results dict"""
        results = analyzer.visualize_flash_loan_impact(T=10, output_file="test_viz.svg")

        assert isinstance(results, dict)
        assert "time_series" in results
        assert "flash_loan_events" in results


class TestStrategyBehavior:
    """Tests for different strategy behaviors"""

    @pytest.fixture
    def analyzer(self):
        """Create analyzer instance"""
        return H_MODEL_Z_FlashLoanImpactAnalyzer()

    def test_arbitrage_strategy_profit_range(self, analyzer):
        """Test arbitrage has expected profit characteristics"""
        # Use fixed random seed for deterministic testing
copilot/sub-pr-14-another-one
        # Set seed for deterministic testing
        # Use fixed random seed for deterministic testing
claude/improve-code-coverage-017PqHPcGqbUXFbJDaJrPamK
        np.random.seed(42)
        
        # Run multiple simulations
        profits = []
        for _ in range(50):  # Increased iterations to ensure success with 80% rate
            event = analyzer.simulate_flash_loan(
                t=1.0, borrower="test", asset="HMLZ", amount=1000.0, strategy="arbitrage"
            )
            if event.success:
                profits.append(event.profit)

        # With seed 42, arbitrage strategy has 80% success rate, so we expect at least 10 successes
        assert len(profits) >= 10, f"Expected at least 10 successful trades, got {len(profits)}"
        # Should have some successful trades (50 trials with 80% success rate)
        assert len(profits) > 0
        # With fixed seed and 80% success rate over 20 trials, should have successful trades
        assert len(profits) > 0, "Expected at least one successful trade with arbitrage strategy"

    def test_liquidation_strategy_higher_risk(self, analyzer):
        """Test liquidation has higher potential profit"""
        # Liquidation should have higher profit range (1-5% vs 0.1-2% for arbitrage)
        event = analyzer.simulate_flash_loan(
            t=1.0, borrower="test", asset="HMLZ", amount=1000.0, strategy="liquidation"
        )
        # Just verify it runs
        assert event.strategy == "liquidation"

    def test_yield_farming_consistent(self, analyzer):
        """Test yield farming has higher success rate"""
        successes = 0
        total = 20
        for _ in range(total):
            event = analyzer.simulate_flash_loan(
                t=1.0, borrower="test", asset="HMLZ", amount=100.0, strategy="yield_farming"
            )
            if event.success:
                successes += 1

        # Yield farming should have ~90% success rate
        success_rate = successes / total
        # Allow for variance but expect high success rate
        assert success_rate > 0.5


if __name__ == "__main__":
    pytest.main([__file__, "-v"])
>>>>>>> d1898af7
<|MERGE_RESOLUTION|>--- conflicted
+++ resolved
@@ -1,4 +1,3 @@
-<<<<<<< HEAD
 #!/usr/bin/env python3
 """
 Comprehensive tests for h_model_z_flash_loan_analyzer.py
@@ -511,7 +510,6 @@
 
 if __name__ == "__main__":
     pytest.main([__file__, "-v"])
-=======
 #!/usr/bin/env python3
 """
 Comprehensive tests for h_model_z_flash_loan_analyzer.py
@@ -1024,5 +1022,4 @@
 
 
 if __name__ == "__main__":
-    pytest.main([__file__, "-v"])
->>>>>>> d1898af7
+    pytest.main([__file__, "-v"])